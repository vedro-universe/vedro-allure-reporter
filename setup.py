from setuptools import find_packages, setup


def find_required():
    with open("requirements.txt") as f:
        return f.read().splitlines()


def find_dev_required():
    with open("requirements-dev.txt") as f:
        return f.read().splitlines()


setup(
    name="vedro-allure-reporter",
<<<<<<< HEAD
    version="1.6.0",
    description="Allure reporter for the Vedro testing framework",
=======
    version="1.7.0",
    description="Allure reporter for Vedro framework",
>>>>>>> 97614320
    long_description=open("README.md").read(),
    long_description_content_type="text/markdown",
    author="Nikita Tsvetkov",
    author_email="tsv1@fastmail.com",
    python_requires=">=3.7",
    url="https://github.com/vedro-universe/vedro-allure-reporter",
    license="Apache-2.0",
    packages=find_packages(exclude=["tests", "tests.*"]),
    package_data={"vedro_allure_reporter": ["py.typed"]},
    install_requires=find_required(),
    tests_require=find_dev_required(),
    classifiers=[
        "License :: OSI Approved :: Apache Software License",
        "Programming Language :: Python :: 3.7",
        "Programming Language :: Python :: 3.8",
        "Programming Language :: Python :: 3.9",
        "Programming Language :: Python :: 3.10",
        "Programming Language :: Python :: 3.11",
        "Typing :: Typed",
    ],
)<|MERGE_RESOLUTION|>--- conflicted
+++ resolved
@@ -13,13 +13,8 @@
 
 setup(
     name="vedro-allure-reporter",
-<<<<<<< HEAD
-    version="1.6.0",
+    version="1.7.0",
     description="Allure reporter for the Vedro testing framework",
-=======
-    version="1.7.0",
-    description="Allure reporter for Vedro framework",
->>>>>>> 97614320
     long_description=open("README.md").read(),
     long_description_content_type="text/markdown",
     author="Nikita Tsvetkov",
